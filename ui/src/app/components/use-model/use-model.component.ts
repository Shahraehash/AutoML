--- conflicted
+++ resolved
@@ -134,16 +134,12 @@
         let observable;
 
         if (this.publishName) {
-<<<<<<< HEAD
-          observable = await this.api.testPublishedModel(reply.data, this.publishName);
+          observable = await this.api.testPublishedModel(data, this.publishName);
         } else if (this.type === 'tandem') {
           observable = of(await this.api.testTandemModel({
-            data: reply.data,
+            data,
             features: header
           }));
-=======
-          observable = await this.api.testPublishedModel(data, this.publishName);
->>>>>>> 20ecca43
         } else {
           observable = await this.api.testModel(data);
         }
