--- conflicted
+++ resolved
@@ -2,13 +2,8 @@
 home: true
 heroImage: ./logo.jpg
 tagline: Turnkey solution that provides a fully automated ML/AI solution to many different research and business needs
-<<<<<<< HEAD
-actionText: Quick Start →
+actionText: Get Started →
 actionLink: /user-guide/
-=======
-actionText: Get Started →
-actionLink: /guide/
->>>>>>> ff7b315f
 features:
 - title: No machine learning or statistics expertise needed
 - title: No software engineering expertise needed
