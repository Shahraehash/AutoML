"""
Handle dataset related requests
"""

import os
import time
import uuid
from shutil import rmtree

from flask import abort, g, jsonify, request

from ml.describe import describe as Describe

def get():
    """Get all the datasets for a given user ID"""

<<<<<<< HEAD
    datasets = []
    folder = 'data/users/' + userid + '/datasets'
=======
    folder = 'data/users/' + g.uid + '/datasets'
>>>>>>> f35ad17a

    if not os.path.exists(folder):
        abort(400)
        return

    for dataset in os.listdir(folder):
        if not os.path.isdir(folder + '/' + dataset) or\
            not os.path.exists(folder + '/' + dataset + '/train.csv') or\
            not os.path.exists(folder + '/' + dataset + '/test.csv') or\
            not os.path.exists(folder + '/' + dataset + '/label.txt'):
            continue

        with open(folder + '/' + dataset + '/label.txt') as label:
            label_column = label.read()

        datasets.append({
            'date': time.strftime(
                '%Y-%m-%dT%H:%M:%SZ',
                time.gmtime(max(
                    os.path.getmtime(root) for root, _, _ in os.walk(folder + '/' + dataset)
                ))
            ),
            'id': dataset,
            'label': label_column
        })

    return jsonify(datasets)

def add():
    """Upload files to the server"""

    if 'train' not in request.files or 'test' not in request.files:
        return abort(400)

    train = request.files['train']
    test = request.files['test']

    datasetid = uuid.uuid4().urn[9:]

    folder = 'data/users/' + g.uid + '/datasets/' + datasetid

    if not os.path.exists(folder):
        os.makedirs(folder)

    if not train or not test:
        abort(400)
        return

    train.save(folder + '/train.csv')
    test.save(folder + '/test.csv')

    with open(folder + '/label.txt', 'w') as label:
        label.write(request.form['label_column'])

    return jsonify({'id': datasetid})

def delete(datasetid):
    """Deletes a dataset"""

    folder = 'data/users/' + g.uid + '/datasets/' + datasetid.urn[9:]

    if not os.path.exists(folder):
        abort(400)
        return

    rmtree(folder)

    return jsonify({'success': True})

def describe(datasetid):
    """Generate descriptive statistics for training/testing datasets"""

    folder = 'data/users/' + g.uid + '/datasets/' + datasetid.urn[9:]

    if not os.path.exists(folder):
        abort(400)
        return

    with open(folder + '/label.txt') as label:
        label_column = label.read()

    return {
        'analysis': Describe(folder),
        'label': label_column
    }<|MERGE_RESOLUTION|>--- conflicted
+++ resolved
@@ -14,12 +14,8 @@
 def get():
     """Get all the datasets for a given user ID"""
 
-<<<<<<< HEAD
     datasets = []
-    folder = 'data/users/' + userid + '/datasets'
-=======
     folder = 'data/users/' + g.uid + '/datasets'
->>>>>>> f35ad17a
 
     if not os.path.exists(folder):
         abort(400)
