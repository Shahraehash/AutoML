--- conflicted
+++ resolved
@@ -188,21 +188,10 @@
   - task: Docker@2
     inputs:
       command: build
-<<<<<<< HEAD
-      repository: '$(repository)'
-      ${{ if eq('refs/heads/master', variables['Build.SourceBranch']) }}:
-        tags: |
-          latest
-          $(GitVersion.SemVer)
-      ${{ else }}:
-        tags: |
-          $(GitVersion.SemVer)
-=======
       repository: '$(acr_address)/$(repository)'
       tags: |
         $(tag)
         $(GitVersion.SemVer)
->>>>>>> 5fc547ff
       dockerfile: '**/Dockerfile'
       containerRegistry: '$(containerRegistry)'
       arguments: '--cache-from=$(acr_address)/$(repository):$(tag)'
@@ -218,19 +207,9 @@
       repository: '$(acr_address)/$(repository)' 
       addPipelineData: false
       addBaseImageData: false
-<<<<<<< HEAD
-      ${{ if eq('refs/heads/master', variables['Build.SourceBranch']) }}:
-        tags: |
-          latest
-          $(GitVersion.SemVer)
-      ${{ else }}:
-        tags: |
-          $(GitVersion.SemVer)
-=======
-      tags: |
-        $(tag)
-        $(GitVersion.SemVer)
->>>>>>> 5fc547ff
+      tags: |
+        $(tag)
+        $(GitVersion.SemVer)
 
   - script: |
       pip install requests Flask licensing
@@ -240,21 +219,10 @@
   - task: Docker@2
     inputs:
       command: build
-<<<<<<< HEAD
-      repository: 'education'
-      ${{ if eq('refs/heads/master', variables['Build.SourceBranch']) }}:
-        tags: |
-          latest
-          $(GitVersion.SemVer)
-      ${{ else }}:
-        tags: |
-          $(GitVersion.SemVer)
-=======
       repository: '$(acr_address)/$(eduRepository)'
       tags: |
         $(tag)
         $(GitVersion.SemVer)
->>>>>>> 5fc547ff
       dockerfile: '**/Dockerfile'
       containerRegistry: '$(containerRegistry)'
       arguments: '--cache-from=$(acr_address)/$(repository):$(tag)' 
@@ -270,19 +238,9 @@
       repository: '$(acr_address)/$(eduRepository)'
       addPipelineData: false
       addBaseImageData: false
-<<<<<<< HEAD
-      ${{ if eq('refs/heads/master', variables['Build.SourceBranch']) }}:
-        tags: |
-          latest
-          $(GitVersion.SemVer)
-      ${{ else }}:
-        tags: |
-          $(GitVersion.SemVer)
-=======
-      tags: |
-        $(tag)
-        $(GitVersion.SemVer)
->>>>>>> 5fc547ff
+      tags: |
+        $(tag)
+        $(GitVersion.SemVer)
 
   - task: CopyFiles@2
     displayName: Copy Firebase Configuration to Staging
