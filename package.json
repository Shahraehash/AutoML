{
  "name": "auto-ml",
<<<<<<< HEAD
  "version": "2.0.0",
=======
  "version": "0.0.0",
>>>>>>> 4abc5a07
  "description": "AutoML integration containing both the backend (Python) and frontend (TypeScript)",
  "main": "index.js",
  "scripts": {
    "build-ui": "cd ui && npm run build",
    "build-docs": "cd docs && npm run build",
    "build-preprocessor": "cd preprocessor && npm run milo-build",
    "generate-education-license": "python sign_educational_license.py",
    "clean-license": "rimraf license.pub licensefile.skm",
    "open-browser": "sleep 15 && open http://127.0.0.1:4200",
    "docs": "cd docs && npm run dev",
    "build-docker-base": "npm run clean-license && cd ui && npm run build-docker && cd .. && npm run build-docs && npm run build-preprocessor",
    "build-education-docker": "npm run build-docker-base && npm run generate-education-license && docker build -t milo/education .",
    "build-docker": "npm run build-docker-base && docker build -t milo/pro .",
    "build-education-docker-saas": "npm run clean-license && npm run generate-education-license && cd ui && npm run build-saas && cd .. && npm run build-docs && npm run build-preprocessor && docker build -t milo/saas -f Dockerfile-SaaS .",
    "proxy-education-saas": "ngrok http --region=us --hostname=edu.milo-ml.com 5000",
    "save-docker": "docker save milo/pro:latest | gzip > build/milo-$npm_package_version.tar.gz",
    "save-education-docker": "docker save milo/education:latest | gzip > build/milo-for-education-$npm_package_version.tar.gz",
    "run-docker": "concurrently 'sudo rabbitmq-server' 'uwsgi --ini uwsgi.ini' 'celery -A worker worker'",
    "serve": "npm run serve-all",
    "serve-all": "concurrently 'npm run serve-api' 'cd ui && npm run start' 'rabbitmq-server' 'npm run serve-worker' 'npm run open-browser'",
    "serve-all-local": "concurrently 'cross-env NO_NETWORK_ALLOWED=true npm run serve-api' 'cd ui && npm run start-local' 'rabbitmq-server' 'npm run serve-worker' 'npm run open-browser'",
    "serve-app-local": "concurrently 'cross-env NO_NETWORK_ALLOWED=true python -u server.py' 'cd ui && npx ng serve -c=local --disable-host-check --host 0.0.0.0' 'celery -A worker worker'",
    "serve-api": "watchmedo auto-restart -d . -R -p \"*.py\" -- python -u server.py",
    "serve-worker": "watchmedo auto-restart -d . -R -p \"*.py\" -- celery -A worker worker",
    "start": "npm run serve-all",
    "postinstall": "pip install -r requirements.txt && cd ui && npm install && cd ../docs && npm install && cd ../functions && npm install && cd ../preprocessor && npm install",
    "test": "pytest ml/unit_test.py",
    "update": "git pull && npm install"
  },
  "repository": {
    "type": "git",
    "url": "git@ssh.dev.azure.com:v3/milo-ml/MILO-ML/AutoML"
  },
  "keywords": [
    "machine",
    "learning",
    "automl",
    "ml",
    "scikit"
  ],
  "author": "Samer Albahra",
  "license": "ISC",
  "devDependencies": {
    "concurrently": "^5.0.2",
    "cross-env": "^7.0.2",
    "rimraf": "^3.0.2"
  }
}<|MERGE_RESOLUTION|>--- conflicted
+++ resolved
@@ -1,10 +1,6 @@
 {
   "name": "auto-ml",
-<<<<<<< HEAD
-  "version": "2.0.0",
-=======
   "version": "0.0.0",
->>>>>>> 4abc5a07
   "description": "AutoML integration containing both the backend (Python) and frontend (TypeScript)",
   "main": "index.js",
   "scripts": {
