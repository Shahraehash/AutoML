{
  "name": "auto-ml",
<<<<<<< HEAD
  "version": "2.0.0",
=======
  "version": "1.6.0",
>>>>>>> e658ed40
  "description": "AutoML integration containing both the backend (Python) and frontend (TypeScript)",
  "main": "index.js",
  "scripts": {
    "build-ui": "cd ui && npm run build",
    "build-docs": "cd docs && npm run build",
    "build-preprocessor": "cd preprocessor && npm run milo-build",
    "generate-education-license": "python sign_educational_license.py",
    "clean-license": "rimraf license.pub licensefile.skm",
    "open-browser": "sleep 15 && open http://127.0.0.1:4200",
    "docs": "cd docs && npm run dev",
<<<<<<< HEAD
    "build-docker": "cd ui && npm run build-docker && cd .. && npm run build-docs && docker build -t milo .",
    "save-docker": "docker save milo:latest | gzip > build/milo-$npm_package_version.tar.gz",
    "run-docker": "concurrently 'sudo rabbitmq-server' 'uwsgi --ini uwsgi.ini' 'celery -A worker worker'",
=======
    "build-docker-base": "npm run clean-license && cd ui && npm run build-docker && cd .. && npm run build-docs && npm run build-preprocessor",
    "build-education-docker": "npm run build-docker-base && npm run generate-education-license && docker build -t milo/education .",
    "build-docker": "npm run build-docker-base && docker build -t milo/pro .",
    "save-docker": "docker save milo/pro:latest | gzip > build/milo-$npm_package_version.tar.gz",
    "save-education-docker": "docker save milo/education:latest | gzip > build/milo-for-education-$npm_package_version.tar.gz",
    "run-docker": "concurrently 'sudo rabbitmq-server' 'uwsgi --ini uwsgi.ini' 'celery -E -A worker -c 1 worker'",
>>>>>>> e658ed40
    "serve": "npm run serve-all",
    "serve-all": "concurrently 'npm run serve-api' 'cd ui && npm run start' 'rabbitmq-server' 'npm run serve-worker' 'npm run open-browser'",
    "serve-all-local": "concurrently 'cross-env NO_NETWORK_ALLOWED=true npm run serve-api' 'cd ui && npm run start-local' 'rabbitmq-server' 'npm run serve-worker' 'npm run open-browser'",
    "serve-app-local": "concurrently 'cross-env NO_NETWORK_ALLOWED=true python -u server.py' 'cd ui && npx ng serve -c=local --disable-host-check --host 0.0.0.0' 'celery -E -A worker -c 1 worker'",
    "serve-api": "watchmedo auto-restart -d . -R -p \"*.py\" -- python -u server.py",
    "serve-worker": "watchmedo auto-restart -d . -R -p \"*.py\" -- celery -A worker worker",
    "start": "npm run serve-all",
    "postinstall": "pip install -r requirements.txt && cd ui && npm install && cd ../docs && npm install && cd ../functions && npm install && cd ../preprocessor && npm install",
    "test": "pytest ml/unit_test.py",
    "update": "git pull && npm install"
  },
  "repository": {
    "type": "git",
    "url": "albahra@vs-ssh.visualstudio.com:v3/albahra/AutoML/AutoML"
  },
  "keywords": [
    "machine",
    "learning",
    "automl",
    "ml",
    "scikit"
  ],
  "author": "Samer Albahra",
  "license": "ISC",
  "devDependencies": {
    "concurrently": "^5.0.2",
    "cross-env": "^7.0.2",
    "rimraf": "^3.0.2"
  }
}<|MERGE_RESOLUTION|>--- conflicted
+++ resolved
@@ -1,10 +1,6 @@
 {
   "name": "auto-ml",
-<<<<<<< HEAD
   "version": "2.0.0",
-=======
-  "version": "1.6.0",
->>>>>>> e658ed40
   "description": "AutoML integration containing both the backend (Python) and frontend (TypeScript)",
   "main": "index.js",
   "scripts": {
@@ -15,22 +11,16 @@
     "clean-license": "rimraf license.pub licensefile.skm",
     "open-browser": "sleep 15 && open http://127.0.0.1:4200",
     "docs": "cd docs && npm run dev",
-<<<<<<< HEAD
-    "build-docker": "cd ui && npm run build-docker && cd .. && npm run build-docs && docker build -t milo .",
-    "save-docker": "docker save milo:latest | gzip > build/milo-$npm_package_version.tar.gz",
-    "run-docker": "concurrently 'sudo rabbitmq-server' 'uwsgi --ini uwsgi.ini' 'celery -A worker worker'",
-=======
     "build-docker-base": "npm run clean-license && cd ui && npm run build-docker && cd .. && npm run build-docs && npm run build-preprocessor",
     "build-education-docker": "npm run build-docker-base && npm run generate-education-license && docker build -t milo/education .",
     "build-docker": "npm run build-docker-base && docker build -t milo/pro .",
     "save-docker": "docker save milo/pro:latest | gzip > build/milo-$npm_package_version.tar.gz",
     "save-education-docker": "docker save milo/education:latest | gzip > build/milo-for-education-$npm_package_version.tar.gz",
-    "run-docker": "concurrently 'sudo rabbitmq-server' 'uwsgi --ini uwsgi.ini' 'celery -E -A worker -c 1 worker'",
->>>>>>> e658ed40
+    "run-docker": "concurrently 'sudo rabbitmq-server' 'uwsgi --ini uwsgi.ini' 'celery -A worker worker'",
     "serve": "npm run serve-all",
     "serve-all": "concurrently 'npm run serve-api' 'cd ui && npm run start' 'rabbitmq-server' 'npm run serve-worker' 'npm run open-browser'",
     "serve-all-local": "concurrently 'cross-env NO_NETWORK_ALLOWED=true npm run serve-api' 'cd ui && npm run start-local' 'rabbitmq-server' 'npm run serve-worker' 'npm run open-browser'",
-    "serve-app-local": "concurrently 'cross-env NO_NETWORK_ALLOWED=true python -u server.py' 'cd ui && npx ng serve -c=local --disable-host-check --host 0.0.0.0' 'celery -E -A worker -c 1 worker'",
+    "serve-app-local": "concurrently 'cross-env NO_NETWORK_ALLOWED=true python -u server.py' 'cd ui && npx ng serve -c=local --disable-host-check --host 0.0.0.0' 'celery -A worker worker'",
     "serve-api": "watchmedo auto-restart -d . -R -p \"*.py\" -- python -u server.py",
     "serve-worker": "watchmedo auto-restart -d . -R -p \"*.py\" -- celery -A worker worker",
     "start": "npm run serve-all",
