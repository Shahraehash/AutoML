"""
Compute reliability curve and Briar score
"""

import numpy as np
import pandas as pd
from joblib import load

from sklearn.calibration import calibration_curve
from sklearn.metrics import brier_score_loss

from .preprocess import preprocess

def reliability(pipeline, features, model, x_test, y_test):
    """Compute reliability curve and Briar score"""

    # Transform values based on the pipeline
    x_test = preprocess(features, pipeline, x_test)

    if hasattr(model, 'decision_function'):
        probabilities = model.decision_function(x_test)

        if np.count_nonzero(probabilities):
            if probabilities.max() - probabilities.min() == 0:
                probabilities = [0] * len(probabilities)
            else:
                probabilities = (probabilities - probabilities.min()) / \
                    (probabilities.max() - probabilities.min())
    else:
        probabilities = model.predict_proba(x_test)[:, 1]

    fop, mpv = calibration_curve(y_test, probabilities, n_bins=10, strategy='uniform')
    brier_score = brier_score_loss(y_test, probabilities)

    return {
        'brier_score': round(brier_score, 4),
<<<<<<< HEAD
        'fop': list(fop),
        'mpv': list(mpv)
    }

def additional_reliability(payload, label, folder):
    data = pd.DataFrame(payload['data'], columns=payload['columns']).apply(pd.to_numeric, errors='coerce').dropna()
    x = data[payload['features']].to_numpy()
    y = data[label]

    pipeline = load(folder + '.joblib')

    return reliability(pipeline, payload['features'], pipeline.steps[-1][1], x, y)
=======
        'fop': [round(num, 4) for num in list(fop)],
        'mpv': [round(num, 4) for num in list(mpv)]
    }
>>>>>>> 9be8529b
<|MERGE_RESOLUTION|>--- conflicted
+++ resolved
@@ -34,9 +34,8 @@
 
     return {
         'brier_score': round(brier_score, 4),
-<<<<<<< HEAD
-        'fop': list(fop),
-        'mpv': list(mpv)
+        'fop': [round(num, 4) for num in list(fop)],
+        'mpv': [round(num, 4) for num in list(mpv)]
     }
 
 def additional_reliability(payload, label, folder):
@@ -46,9 +45,4 @@
 
     pipeline = load(folder + '.joblib')
 
-    return reliability(pipeline, payload['features'], pipeline.steps[-1][1], x, y)
-=======
-        'fop': [round(num, 4) for num in list(fop)],
-        'mpv': [round(num, 4) for num in list(mpv)]
-    }
->>>>>>> 9be8529b
+    return reliability(pipeline, payload['features'], pipeline.steps[-1][1], x, y)